--- conflicted
+++ resolved
@@ -1,76 +1,72 @@
-﻿<Project Sdk="Microsoft.NET.Sdk">
-
-  <PropertyGroup>
-    <TargetFrameworks>net4.5;netstandard1.3;netstandard2.0</TargetFrameworks>
-    <AssemblyVersion>5.0.20</AssemblyVersion>
-    <FileVersion>5.0.20</FileVersion>
-    <VersionPrefix>5.0.20</VersionPrefix>
-    <PackageVersion>5.0.20</PackageVersion>
-    <Authors>Maurício David</Authors>
-    <Product>LiteDB</Product>
-    <Description>LiteDB - A lightweight embedded .NET NoSQL document store in a single datafile</Description>
-    <Copyright>MIT</Copyright>
-    <NeutralLanguage>en-US</NeutralLanguage>
-    <Title>LiteDB</Title>
-    <PackageId>LiteDB</PackageId>
-    <PackageTags>database nosql embedded</PackageTags>
-    <PackageIcon>icon_64x64.png</PackageIcon>
-    <PackageLicenseExpression>MIT</PackageLicenseExpression>
-    <PackageProjectUrl>https://www.litedb.org</PackageProjectUrl>
-    <RepositoryUrl>https://github.com/mbdavid/LiteDB</RepositoryUrl>
-    <RepositoryType>git</RepositoryType>
-    <RootNamespace>LiteDB</RootNamespace>
-    <AssemblyName>LiteDB</AssemblyName>
-    <GenerateDocumentationFile>true</GenerateDocumentationFile>
-    <NetStandardImplicitPackageVersion Condition=" '$(TargetFramework)' == 'netstandard1.3' ">1.6.1</NetStandardImplicitPackageVersion>
-    <NoWarn>1701;1702;1705;1591;0618</NoWarn>
-    <DocumentationFile>bin\$(Configuration)\$(TargetFramework)\LiteDB.xml</DocumentationFile>
-    <SignAssembly Condition="'$(OS)'=='Windows_NT'">true</SignAssembly>
-    <AssemblyOriginatorKeyFile Condition="'$(Configuration)' == 'Release'">LiteDB.snk</AssemblyOriginatorKeyFile>
-    <AllowUnsafeBlocks>true</AllowUnsafeBlocks>
-<<<<<<< HEAD
-	<LangVersion>latest</LangVersion>
-=======
-    <LangVersion>8.0</LangVersion>
->>>>>>> 610e530b
-  </PropertyGroup>
-  
-  <!--
-  == All variables ==
-  HAVE_APP_DOMAIN
-  HAVE_PROCESS
-  HAVE_ENVIRONMENT
-  HAVE_SHA1_MANAGED
-  -->
-
-  <PropertyGroup Condition="'$(Configuration)|$(Platform)' == 'Debug|AnyCPU'">
-    <DefineConstants>TRACE;DEBUG</DefineConstants>
-  </PropertyGroup>
-
-  <PropertyGroup Condition="'$(TargetFramework)' == 'net45'">
-    <DefineConstants>HAVE_SHA1_MANAGED;HAVE_APP_DOMAIN;HAVE_PROCESS;HAVE_ENVIRONMENT</DefineConstants>
-  </PropertyGroup>
-
-  <PropertyGroup Condition="'$(TargetFramework)' == 'netstandard2.0'">
-    <DefineConstants>HAVE_SHA1_MANAGED</DefineConstants>
-  </PropertyGroup>
-
-  <!-- Begin References -->
-  <ItemGroup>
-    <None Include="..\LICENSE" Pack="true" PackagePath="" />
-    <None Include="..\icon_64x64.png" Pack="true" PackagePath="\" />
-  </ItemGroup>
-
-  <ItemGroup Condition="'$(TargetFramework)' == 'net45'">
-    <Reference Include="System" />
-    <Reference Include="System.Runtime" />
-  </ItemGroup>
-
-  <ItemGroup Condition="'$(TargetFramework)' == 'netstandard1.3'">
-    <PackageReference Include="System.Reflection.TypeExtensions" Version="4.5.1" />
-    <PackageReference Include="System.Security.Cryptography.Algorithms" Version="4.3.1" />
-  </ItemGroup>
-  
-  <!-- End References -->
-
-</Project>
+﻿<Project Sdk="Microsoft.NET.Sdk">
+
+  <PropertyGroup>
+    <TargetFrameworks>net4.5;netstandard1.3;netstandard2.0</TargetFrameworks>
+    <AssemblyVersion>5.0.20</AssemblyVersion>
+    <FileVersion>5.0.20</FileVersion>
+    <VersionPrefix>5.0.20</VersionPrefix>
+    <PackageVersion>5.0.20</PackageVersion>
+    <Authors>Maurício David</Authors>
+    <Product>LiteDB</Product>
+    <Description>LiteDB - A lightweight embedded .NET NoSQL document store in a single datafile</Description>
+    <Copyright>MIT</Copyright>
+    <NeutralLanguage>en-US</NeutralLanguage>
+    <Title>LiteDB</Title>
+    <PackageId>LiteDB</PackageId>
+    <PackageTags>database nosql embedded</PackageTags>
+    <PackageIcon>icon_64x64.png</PackageIcon>
+    <PackageLicenseExpression>MIT</PackageLicenseExpression>
+    <PackageProjectUrl>https://www.litedb.org</PackageProjectUrl>
+    <RepositoryUrl>https://github.com/mbdavid/LiteDB</RepositoryUrl>
+    <RepositoryType>git</RepositoryType>
+    <RootNamespace>LiteDB</RootNamespace>
+    <AssemblyName>LiteDB</AssemblyName>
+    <GenerateDocumentationFile>true</GenerateDocumentationFile>
+    <NetStandardImplicitPackageVersion Condition=" '$(TargetFramework)' == 'netstandard1.3' ">1.6.1</NetStandardImplicitPackageVersion>
+    <NoWarn>1701;1702;1705;1591;0618</NoWarn>
+    <DocumentationFile>bin\$(Configuration)\$(TargetFramework)\LiteDB.xml</DocumentationFile>
+    <SignAssembly Condition="'$(OS)'=='Windows_NT'">true</SignAssembly>
+    <AssemblyOriginatorKeyFile Condition="'$(Configuration)' == 'Release'">LiteDB.snk</AssemblyOriginatorKeyFile>
+    <AllowUnsafeBlocks>true</AllowUnsafeBlocks>
+    <LangVersion>latest</LangVersion>
+  </PropertyGroup>
+  
+  <!--
+  == All variables ==
+  HAVE_APP_DOMAIN
+  HAVE_PROCESS
+  HAVE_ENVIRONMENT
+  HAVE_SHA1_MANAGED
+  -->
+
+  <PropertyGroup Condition="'$(Configuration)|$(Platform)' == 'Debug|AnyCPU'">
+    <DefineConstants>TRACE;DEBUG</DefineConstants>
+  </PropertyGroup>
+
+  <PropertyGroup Condition="'$(TargetFramework)' == 'net45'">
+    <DefineConstants>HAVE_SHA1_MANAGED;HAVE_APP_DOMAIN;HAVE_PROCESS;HAVE_ENVIRONMENT</DefineConstants>
+  </PropertyGroup>
+
+  <PropertyGroup Condition="'$(TargetFramework)' == 'netstandard2.0'">
+    <DefineConstants>HAVE_SHA1_MANAGED</DefineConstants>
+  </PropertyGroup>
+
+  <!-- Begin References -->
+  <ItemGroup>
+    <None Include="..\LICENSE" Pack="true" PackagePath="" />
+    <None Include="..\icon_64x64.png" Pack="true" PackagePath="\" />
+  </ItemGroup>
+
+  <ItemGroup Condition="'$(TargetFramework)' == 'net45'">
+    <Reference Include="System" />
+    <Reference Include="System.Runtime" />
+  </ItemGroup>
+
+  <ItemGroup Condition="'$(TargetFramework)' == 'netstandard1.3'">
+    <PackageReference Include="System.Reflection.TypeExtensions" Version="4.5.1" />
+    <PackageReference Include="System.Security.Cryptography.Algorithms" Version="4.3.1" />
+  </ItemGroup>
+  
+  <!-- End References -->
+
+</Project>