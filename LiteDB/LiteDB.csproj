<<<<<<< HEAD
﻿<Project Sdk="Microsoft.NET.Sdk">

  <PropertyGroup>
    <TargetFrameworks>net35;net40;netstandard1.3;netstandard2.0</TargetFrameworks>
    <PackageId>LiteDB</PackageId>
    <Version>4.1.5</Version>
    <AssemblyVersion>4.1.5.0</AssemblyVersion>
    <FileVersion>4.1.5</FileVersion>
    <VersionPrefix>4.1.5</VersionPrefix>
    <Authors>Maurício David</Authors>
    <Product>LiteDB</Product>
    <Description>LiteDB - A lightweight embedded .NET NoSQL document store in a single datafile</Description>
    <Copyright>MIT</Copyright>
    <NeutralLanguage>en-US</NeutralLanguage>
    <Title>LiteDB</Title>
    <PackageId>LiteDB</PackageId>
    <PackageTags>database nosql embedded</PackageTags>
    <PackageIconUrl>http://www.litedb.org/img/logo_64x64.png</PackageIconUrl>
    <PackageProjectUrl>https://www.litedb.org</PackageProjectUrl>
    <PackageLicenseUrl>https://raw.github.com/mbdavid/LiteDB/master/LICENSE</PackageLicenseUrl>
    <RepositoryUrl>https://github.com/mbdavid/LiteDB</RepositoryUrl>
    <RepositoryType>git</RepositoryType>
    <RootNamespace>LiteDB</RootNamespace>
    <AssemblyName>LiteDB</AssemblyName>
    <GenerateDocumentationFile>true</GenerateDocumentationFile>
    <NetStandardImplicitPackageVersion Condition=" '$(TargetFramework)' == 'netstandard1.3' ">1.6.1</NetStandardImplicitPackageVersion>
    <NoWarn>1701;1702;1705;1591;0618</NoWarn>
    <DocumentationFile>bin\$(Configuration)\$(TargetFramework)\LiteDB.xml</DocumentationFile>
    <SignAssembly Condition="'$(OS)'=='Windows_NT'">true</SignAssembly>
    <AssemblyOriginatorKeyFile>LiteDB.snk</AssemblyOriginatorKeyFile>
  </PropertyGroup>
  
  <!--
  == All variables ==
  HAVE_APP_DOMAIN
  HAVE_PROCESS
  HAVE_ENVIRONMENT
  HAVE_FLUSH_DISK
  HAVE_SYNC_OVER_ASYNC
  HAVE_LOCK
  HAVE_THREAD_ID
  HAVE_TYPE_INFO
  HAVE_EXPRESSION_ASSIGN
  HAVE_TASK_DELAY
  HAVE_ATTR_DEFINED
  -->

  <PropertyGroup Condition="'$(Configuration)|$(Platform)' == 'Debug|AnyCPU'">
    <DefineConstants>TRACE;DEBUG</DefineConstants>
  </PropertyGroup>

  <PropertyGroup Condition="'$(TargetFramework)' == 'net35'">
    <DefineConstants>NET35;HAVE_APP_DOMAIN;HAVE_PROCESS;HAVE_ENVIRONMENT;HAVE_LOCK;HAVE_THREAD_ID;HAVE_ATTR_DEFINED</DefineConstants>
  </PropertyGroup>

  <PropertyGroup Condition="'$(TargetFramework)' == 'net40'">
    <DefineConstants>NET40;HAVE_APP_DOMAIN;HAVE_PROCESS;HAVE_ENVIRONMENT;HAVE_FLUSH_DISK;HAVE_LOCK;HAVE_THREAD_ID;HAVE_EXPRESSION_ASSIGN;HAVE_ATTR_DEFINED</DefineConstants>
  </PropertyGroup>

  <PropertyGroup Condition="'$(TargetFramework)' == 'netstandard1.3'">
    <DefineConstants>NETSTANDARD13;HAVE_FLUSH_DISK;HAVE_SYNC_OVER_ASYNC;HAVE_TYPE_INFO;HAVE_EXPRESSION_ASSIGN;HAVE_TASK_DELAY</DefineConstants>
  </PropertyGroup>

  <PropertyGroup Condition="'$(TargetFramework)' == 'netstandard2.0'">
    <DefineConstants>NETSTANDARD20;HAVE_FLUSH_DISK;HAVE_SYNC_OVER_ASYNC;HAVE_LOCK;HAVE_TYPE_INFO;HAVE_EXPRESSION_ASSIGN;HAVE_TASK_DELAY;HAVE_ATTR_DEFINED</DefineConstants>
  </PropertyGroup>

  <ItemGroup Condition="'$(TargetFramework)' == 'net35' OR '$(TargetFramework)' == 'net40'">
    <Reference Include="System" />
  </ItemGroup>

  <ItemGroup Condition="'$(TargetFramework)' == 'netstandard1.3' OR '$(TargetFramework)' == 'netstandard2.0'">
    <PackageReference Include="System.Reflection" Version="4.3.0" />
    <PackageReference Include="System.Reflection.TypeExtensions" Version="4.3.0" />
  </ItemGroup>

  <ItemGroup>
    <Folder Include="Properties\" />
  </ItemGroup>

</Project>
=======
﻿<Project Sdk="Microsoft.NET.Sdk">

  <PropertyGroup Condition=" '$(OS)' != 'Windows_NT' ">
    <TargetFrameworks>netstandard1.3;netstandard2.0</TargetFrameworks>
  </PropertyGroup>
  <PropertyGroup Condition=" '$(OS)' == 'Windows_NT' ">
    <TargetFrameworks>net35;net40;netstandard1.3;netstandard2.0</TargetFrameworks>
  </PropertyGroup>

  <PropertyGroup>
    <PackageId>LiteDB</PackageId>
    <Version>4.1.5</Version>
    <AssemblyVersion>4.1.5.0</AssemblyVersion>
    <FileVersion>4.1.5</FileVersion>
    <VersionPrefix>4.1.5</VersionPrefix>
    <Authors>Maurício David</Authors>
    <Product>LiteDB</Product>
    <Description>LiteDB - A lightweight embedded .NET NoSQL document store in a single datafile</Description>
    <Copyright>MIT</Copyright>
    <NeutralLanguage>en-US</NeutralLanguage>
    <Title>LiteDB</Title>
    <PackageId>LiteDB</PackageId>
    <PackageTags>database nosql embedded</PackageTags>
    <PackageIconUrl>http://www.litedb.org/img/logo_64x64.png</PackageIconUrl>
    <PackageProjectUrl>https://www.litedb.org</PackageProjectUrl>
    <PackageLicenseUrl>https://raw.github.com/mbdavid/LiteDB/master/LICENSE</PackageLicenseUrl>
    <RepositoryUrl>https://github.com/mbdavid/LiteDB</RepositoryUrl>
    <RepositoryType>git</RepositoryType>
    <RootNamespace>LiteDB</RootNamespace>
    <AssemblyName>LiteDB</AssemblyName>
    <GenerateDocumentationFile>true</GenerateDocumentationFile>
    <NetStandardImplicitPackageVersion Condition=" '$(TargetFramework)' == 'netstandard1.3' ">1.6.1</NetStandardImplicitPackageVersion>
    <NoWarn>1701;1702;1705;1591;0618</NoWarn>
    <DocumentationFile>bin\$(Configuration)\$(TargetFramework)\LiteDB.xml</DocumentationFile>
    <SignAssembly Condition="'$(OS)'=='Windows_NT'">true</SignAssembly>
    <AssemblyOriginatorKeyFile>LiteDB.snk</AssemblyOriginatorKeyFile>
  </PropertyGroup>

  <!--
  == All variables ==
  HAVE_APP_DOMAIN
  HAVE_PROCESS
  HAVE_ENVIRONMENT
  HAVE_FLUSH_DISK
  HAVE_SYNC_OVER_ASYNC
  HAVE_LOCK
  HAVE_THREAD_ID
  HAVE_TYPE_INFO
  HAVE_EXPRESSION_ASSIGN
  HAVE_TASK_DELAY
  HAVE_ATTR_DEFINED
  -->

  <PropertyGroup Condition="'$(Configuration)|$(Platform)' == 'Debug|AnyCPU'">
    <DefineConstants>TRACE;DEBUG</DefineConstants>
  </PropertyGroup>

  <PropertyGroup Condition="'$(TargetFramework)' == 'net35'">
    <DefineConstants>NET35;HAVE_APP_DOMAIN;HAVE_PROCESS;HAVE_ENVIRONMENT;HAVE_LOCK;HAVE_THREAD_ID;HAVE_ATTR_DEFINED</DefineConstants>
  </PropertyGroup>

  <PropertyGroup Condition="'$(TargetFramework)' == 'net40'">
    <DefineConstants>NET40;HAVE_APP_DOMAIN;HAVE_PROCESS;HAVE_ENVIRONMENT;HAVE_FLUSH_DISK;HAVE_LOCK;HAVE_THREAD_ID;HAVE_EXPRESSION_ASSIGN;HAVE_ATTR_DEFINED</DefineConstants>
  </PropertyGroup>

  <PropertyGroup Condition="'$(TargetFramework)' == 'netstandard1.3'">
    <DefineConstants>NETSTANDARD13;HAVE_FLUSH_DISK;HAVE_SYNC_OVER_ASYNC;HAVE_TYPE_INFO;HAVE_EXPRESSION_ASSIGN;HAVE_TASK_DELAY</DefineConstants>
  </PropertyGroup>

  <PropertyGroup Condition="'$(TargetFramework)' == 'netstandard2.0'">
    <DefineConstants>NETSTANDARD20;HAVE_FLUSH_DISK;HAVE_SYNC_OVER_ASYNC;HAVE_LOCK;HAVE_TYPE_INFO;HAVE_EXPRESSION_ASSIGN;HAVE_TASK_DELAY;HAVE_ATTR_DEFINED</DefineConstants>
  </PropertyGroup>

  <ItemGroup Condition="'$(TargetFramework)' == 'net35' OR '$(TargetFramework)' == 'net40'">
    <Reference Include="System" />
  </ItemGroup>

  <ItemGroup Condition="'$(TargetFramework)' == 'netstandard1.3' OR '$(TargetFramework)' == 'netstandard2.0'">
    <PackageReference Include="System.Reflection" Version="4.3.0" />
    <PackageReference Include="System.Reflection.TypeExtensions" Version="4.3.0" />
  </ItemGroup>

  <ItemGroup>
    <Folder Include="Properties\" />
  </ItemGroup>

</Project>
>>>>>>> 46a83879
<|MERGE_RESOLUTION|>--- conflicted
+++ resolved
@@ -1,86 +1,3 @@
-<<<<<<< HEAD
-﻿<Project Sdk="Microsoft.NET.Sdk">
-
-  <PropertyGroup>
-    <TargetFrameworks>net35;net40;netstandard1.3;netstandard2.0</TargetFrameworks>
-    <PackageId>LiteDB</PackageId>
-    <Version>4.1.5</Version>
-    <AssemblyVersion>4.1.5.0</AssemblyVersion>
-    <FileVersion>4.1.5</FileVersion>
-    <VersionPrefix>4.1.5</VersionPrefix>
-    <Authors>Maurício David</Authors>
-    <Product>LiteDB</Product>
-    <Description>LiteDB - A lightweight embedded .NET NoSQL document store in a single datafile</Description>
-    <Copyright>MIT</Copyright>
-    <NeutralLanguage>en-US</NeutralLanguage>
-    <Title>LiteDB</Title>
-    <PackageId>LiteDB</PackageId>
-    <PackageTags>database nosql embedded</PackageTags>
-    <PackageIconUrl>http://www.litedb.org/img/logo_64x64.png</PackageIconUrl>
-    <PackageProjectUrl>https://www.litedb.org</PackageProjectUrl>
-    <PackageLicenseUrl>https://raw.github.com/mbdavid/LiteDB/master/LICENSE</PackageLicenseUrl>
-    <RepositoryUrl>https://github.com/mbdavid/LiteDB</RepositoryUrl>
-    <RepositoryType>git</RepositoryType>
-    <RootNamespace>LiteDB</RootNamespace>
-    <AssemblyName>LiteDB</AssemblyName>
-    <GenerateDocumentationFile>true</GenerateDocumentationFile>
-    <NetStandardImplicitPackageVersion Condition=" '$(TargetFramework)' == 'netstandard1.3' ">1.6.1</NetStandardImplicitPackageVersion>
-    <NoWarn>1701;1702;1705;1591;0618</NoWarn>
-    <DocumentationFile>bin\$(Configuration)\$(TargetFramework)\LiteDB.xml</DocumentationFile>
-    <SignAssembly Condition="'$(OS)'=='Windows_NT'">true</SignAssembly>
-    <AssemblyOriginatorKeyFile>LiteDB.snk</AssemblyOriginatorKeyFile>
-  </PropertyGroup>
-  
-  <!--
-  == All variables ==
-  HAVE_APP_DOMAIN
-  HAVE_PROCESS
-  HAVE_ENVIRONMENT
-  HAVE_FLUSH_DISK
-  HAVE_SYNC_OVER_ASYNC
-  HAVE_LOCK
-  HAVE_THREAD_ID
-  HAVE_TYPE_INFO
-  HAVE_EXPRESSION_ASSIGN
-  HAVE_TASK_DELAY
-  HAVE_ATTR_DEFINED
-  -->
-
-  <PropertyGroup Condition="'$(Configuration)|$(Platform)' == 'Debug|AnyCPU'">
-    <DefineConstants>TRACE;DEBUG</DefineConstants>
-  </PropertyGroup>
-
-  <PropertyGroup Condition="'$(TargetFramework)' == 'net35'">
-    <DefineConstants>NET35;HAVE_APP_DOMAIN;HAVE_PROCESS;HAVE_ENVIRONMENT;HAVE_LOCK;HAVE_THREAD_ID;HAVE_ATTR_DEFINED</DefineConstants>
-  </PropertyGroup>
-
-  <PropertyGroup Condition="'$(TargetFramework)' == 'net40'">
-    <DefineConstants>NET40;HAVE_APP_DOMAIN;HAVE_PROCESS;HAVE_ENVIRONMENT;HAVE_FLUSH_DISK;HAVE_LOCK;HAVE_THREAD_ID;HAVE_EXPRESSION_ASSIGN;HAVE_ATTR_DEFINED</DefineConstants>
-  </PropertyGroup>
-
-  <PropertyGroup Condition="'$(TargetFramework)' == 'netstandard1.3'">
-    <DefineConstants>NETSTANDARD13;HAVE_FLUSH_DISK;HAVE_SYNC_OVER_ASYNC;HAVE_TYPE_INFO;HAVE_EXPRESSION_ASSIGN;HAVE_TASK_DELAY</DefineConstants>
-  </PropertyGroup>
-
-  <PropertyGroup Condition="'$(TargetFramework)' == 'netstandard2.0'">
-    <DefineConstants>NETSTANDARD20;HAVE_FLUSH_DISK;HAVE_SYNC_OVER_ASYNC;HAVE_LOCK;HAVE_TYPE_INFO;HAVE_EXPRESSION_ASSIGN;HAVE_TASK_DELAY;HAVE_ATTR_DEFINED</DefineConstants>
-  </PropertyGroup>
-
-  <ItemGroup Condition="'$(TargetFramework)' == 'net35' OR '$(TargetFramework)' == 'net40'">
-    <Reference Include="System" />
-  </ItemGroup>
-
-  <ItemGroup Condition="'$(TargetFramework)' == 'netstandard1.3' OR '$(TargetFramework)' == 'netstandard2.0'">
-    <PackageReference Include="System.Reflection" Version="4.3.0" />
-    <PackageReference Include="System.Reflection.TypeExtensions" Version="4.3.0" />
-  </ItemGroup>
-
-  <ItemGroup>
-    <Folder Include="Properties\" />
-  </ItemGroup>
-
-</Project>
-=======
 ﻿<Project Sdk="Microsoft.NET.Sdk">
 
   <PropertyGroup Condition=" '$(OS)' != 'Windows_NT' ">
@@ -167,5 +84,4 @@
     <Folder Include="Properties\" />
   </ItemGroup>
 
-</Project>
->>>>>>> 46a83879
+</Project>