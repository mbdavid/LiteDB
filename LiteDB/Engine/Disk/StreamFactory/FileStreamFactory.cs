--- conflicted
+++ resolved
@@ -45,18 +45,10 @@
 
             var isNewFile = write && this.Exists() == false;
 
-<<<<<<< HEAD
-            var stream = new FileStream(
-                _filename,
-                _readonly ? System.IO.FileMode.Open : System.IO.FileMode.OpenOrCreate,
-                write ? FileAccess.ReadWrite : FileAccess.Read,
-                write ? FileShare.Read : FileShare.ReadWrite,
-=======
             var stream = new FileStream(_filename,
                 fileMode,
                 fileAccess,
                 fileShare,
->>>>>>> dfaeb93f
                 PAGE_SIZE,
                 fileOptions);
 
