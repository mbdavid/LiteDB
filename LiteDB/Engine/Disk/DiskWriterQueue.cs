--- conflicted
+++ resolved
@@ -20,15 +20,9 @@
         private bool _shouldClose = false;
 
         private readonly ConcurrentQueue<PageBuffer> _queue = new ConcurrentQueue<PageBuffer>();
-<<<<<<< HEAD
-
-        private bool _aborted = false;
-        private int _running = 0;
-=======
         private readonly object _queueSync = new object();
         private readonly AsyncManualResetEvent _queueHasItems = new AsyncManualResetEvent();
         private readonly ManualResetEventSlim _queueIsEmpty = new ManualResetEventSlim(true);
->>>>>>> 31e0ff7b
 
         public DiskWriterQueue(Stream stream)
         {
@@ -47,38 +41,16 @@
         public void EnqueuePage(PageBuffer page)
         {
             ENSURE(page.Origin == FileOrigin.Log, "async writer must use only for Log file");
-<<<<<<< HEAD
 
-            if (_aborted) return;
-
-            _queue.Enqueue(page);
-        }
-
-        /// <summary>
-        /// If queue contains pages and are not running, starts run queue again now
-        /// </summary>
-        public void Run()
-        {
-            lock (_queue)
-            {
-                if (_queue.Count == 0 || _aborted) return;
-=======
             lock (_queueSync)
             {
                 _queueIsEmpty.Reset();
                 _queue.Enqueue(page);
                 _queueHasItems.Set();
->>>>>>> 31e0ff7b
 
                 if (_task == null)
                 {
-<<<<<<< HEAD
-                    // schedule a new thread to process the pages in the queue.
-                    // https://blog.stephencleary.com/2013/08/startnew-is-dangerous.html
-                    _task = Task.Run(ExecuteQueue);
-=======
                     _task = Task.Factory.StartNew(ExecuteQueue, TaskCreationOptions.LongRunning);
->>>>>>> 31e0ff7b
                 }
             }
         }
