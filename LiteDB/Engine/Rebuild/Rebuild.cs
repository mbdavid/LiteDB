--- conflicted
+++ resolved
@@ -44,13 +44,10 @@
                     this.Insert(collection, docs, BsonAutoId.ObjectId);
                 }
 
-<<<<<<< HEAD
                 // update user version on commit
                 var userVersion = reader.UserVersion;
                 transaction.Pages.Commit += h => h.UserVersion = userVersion;
 
-=======
->>>>>>> 483c407d
                 this.Commit();
             }
             catch(Exception ex)
