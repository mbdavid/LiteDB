--- conflicted
+++ resolved
@@ -6,11 +6,6 @@
 {
     public partial class LiteEngine
     {
-<<<<<<< HEAD
-        private readonly Dictionary<string, SystemCollection> _systemCollections = new Dictionary<string, SystemCollection>(StringComparer.OrdinalIgnoreCase);
-
-=======
->>>>>>> dfaeb93f
         /// <summary>
         /// Get registered system collection
         /// </summary>
