--- conflicted
+++ resolved
@@ -14,7 +14,6 @@
         /// </summary>
         public long Rebuild(RebuildOptions options)
         {
-<<<<<<< HEAD
             // enter database in exclusive mode
             var mustExit = _locker.EnterExclusive();
 
@@ -27,9 +26,6 @@
                 _walIndex.Checkpoint();
 
                 var originalLength = _disk.GetVirtualLength(FileOrigin.Data);
-=======
-            this.Close();
->>>>>>> dfaeb93f
 
             // run build service
             var rebuilder = new RebuildService(_settings);
@@ -37,53 +33,14 @@
             // create a new error report 
             options.Errors.Clear();
 
-<<<<<<< HEAD
-                // must check if there is no data log
-                if (_disk.GetVirtualLength(FileOrigin.Log) > 0) throw new LiteException(0, "Rebuild operation requires no log file - run Checkpoint before continue");
-=======
             // return how many bytes of diference from original/rebuild version
             var diff = rebuilder.Rebuild(options);
->>>>>>> dfaeb93f
 
             // re-open database
             this.Open();
-
-<<<<<<< HEAD
-                // clear current header
-                _header.FreeEmptyPageList = uint.MaxValue;
-                _header.LastPageID = 0;
-                _header.GetCollections().ToList().ForEach(c => _header.DeleteCollection(c.Key));
-
-                // override collation pragma
-                if (options?.Collation != null)
-                {
-                    _header.Pragmas.Set(Pragmas.COLLATION, options.Collation.ToString(), false);
-                }
-
-                // rebuild entrie database using FileReader
-                this.RebuildContent(reader);
-
-                // change password (can be a problem if any error occurs after here)
-                if (options != null)
-                {
-                    _disk.ChangePassword(options.Password, _settings);
-                }
-
-                // do checkpoint
-                _walIndex.Checkpoint();
-
-                // override header page
-                _disk.Write(new[] { _header.UpdateBuffer() }, FileOrigin.Data);
-
-                // set new fileLength
-                _disk.SetLength((long)(_header.LastPageID + 1) * PAGE_SIZE, FileOrigin.Data);
-
-                // get new filelength to compare
-                var newLength = _disk.GetVirtualLength(FileOrigin.Data);
-=======
+              
             return diff;
         }
->>>>>>> dfaeb93f
 
         /// <summary>
         /// Implement a full rebuild database. A backup copy will be created with -backup extention. All data will be readed and re created in another database
