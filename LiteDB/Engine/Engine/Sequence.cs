--- conflicted
+++ resolved
@@ -10,14 +10,6 @@
     public partial class LiteEngine
     {
         /// <summary>
-<<<<<<< HEAD
-        /// Sequence cache for collections last ID (for int/long numbers only)
-        /// </summary>
-        private readonly ConcurrentDictionary<string, long> _sequences = new ConcurrentDictionary<string, long>(StringComparer.OrdinalIgnoreCase);
-
-        /// <summary>
-=======
->>>>>>> dfaeb93f
         /// Get lastest value from a _id collection and plus 1 - use _sequence cache
         /// </summary>
         private BsonValue GetSequence(Snapshot snapshot, BsonAutoId autoId)
