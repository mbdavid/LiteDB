﻿using System;
using System.Collections.Concurrent;
using System.Collections.Generic;
using System.Threading;
using static LiteDB.Constants;

namespace LiteDB.Engine
{
    public partial class LiteEngine
    {
        /// <summary>
        /// Initialize a new transaction. Transaction are created "per-thread". There is only one single transaction per thread.
        /// Return true if transaction was created or false if current thread already in a transaction.
        /// </summary>
        public bool BeginTrans()
        {
            _state.Validate();

            var transacion = _monitor.GetTransaction(true, false, out var isNew);

            transacion.ExplicitTransaction = true;

            if (transacion.OpenCursors.Count > 0) throw new LiteException(0, "This thread contains an open cursors/query. Close cursors before Begin()");

            Logging.LOG(isNew, $"begin trans", "COMMAND");

            return isNew;
        }

        /// <summary>
        /// Persist all dirty pages into LOG file
        /// </summary>
        public bool Commit()
        {
            _state.Validate();

            var transaction = _monitor.GetTransaction(false, false, out _);

            if (transaction != null)
            {
                // do not accept explicit commit transaction when contains open cursors running
                if (transaction.OpenCursors.Count > 0) throw new LiteException(0, "Current transaction contains open cursors. Close cursors before run Commit()");

                if (transaction.State == TransactionState.Active)
                {
                    this.CommitAndReleaseTransaction(transaction);

                    return true;
                }
            }

            return false;
        }

        /// <summary>
        /// Do rollback to current transaction. Clear dirty pages in memory and return new pages to main empty linked-list
        /// </summary>
        public bool Rollback()
        {
            _state.Validate();

            var transaction = _monitor.GetTransaction(false, false, out _);

            if (transaction != null && transaction.State == TransactionState.Active)
            {
                transaction.Rollback();

                _monitor.ReleaseTransaction(transaction);

                return true;
            }

            return false;
        }

        /// <summary>
        /// Create (or reuse) a transaction an add try/catch block. Commit transaction if is new transaction
        /// </summary>
        private T AutoTransaction<T>(Func<TransactionService, T> fn)
        {
            _state.Validate();

            var transaction = _monitor.GetTransaction(true, false, out var isNew);

            try
            {
                var result = fn(transaction);

                // if this transaction was auto-created for this operation, commit & dispose now
                if (isNew)
                    this.CommitAndReleaseTransaction(transaction);

                return result;
            }
            catch(Exception ex)
            {
<<<<<<< HEAD
                if (_state.Handle(ex))
                {
                    transaction.Rollback();
=======
                Logging.LOG(ex, "ERROR");

                transaction.Rollback();
>>>>>>> ff4862f5

                    _monitor.ReleaseTransaction(transaction);
                }

                throw;
            }
        }

        private void CommitAndReleaseTransaction(TransactionService transaction)
        {
            transaction.Commit();

            _monitor.ReleaseTransaction(transaction);

            // try checkpoint when finish transaction and log file are bigger than checkpoint pragma value (in pages)
            if (_header.Pragmas.Checkpoint > 0 && 
                _disk.GetVirtualLength(FileOrigin.Log) > (_header.Pragmas.Checkpoint * PAGE_SIZE))
            {
                _walIndex.TryCheckpoint();
            }
        }
    }
}<|MERGE_RESOLUTION|>--- conflicted
+++ resolved
@@ -94,15 +94,9 @@
             }
             catch(Exception ex)
             {
-<<<<<<< HEAD
                 if (_state.Handle(ex))
                 {
                     transaction.Rollback();
-=======
-                Logging.LOG(ex, "ERROR");
-
-                transaction.Rollback();
->>>>>>> ff4862f5
 
                     _monitor.ReleaseTransaction(transaction);
                 }
