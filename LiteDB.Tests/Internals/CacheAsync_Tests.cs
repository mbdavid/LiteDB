--- conflicted
+++ resolved
@@ -27,11 +27,7 @@
                 toBlock?.Wait();
             }
 
-<<<<<<< HEAD
             var disk = new DiskService(new EngineSettings { DataStream = new MemoryStream() }, new int[] { 10 });
-=======
-            var disk = new DiskService(new EngineSettings { DataStream = new MemoryStream() }, MEMORY_SEGMENT_SIZES);
->>>>>>> 037cc96f
 
             var ta = new Task(() =>
             {
